#!/usr/bin/env python
import numpy as np
import sys
import os
import multiprocessing
import glob
import logging
import casacore.tables as casatb
import matplotlib
matplotlib.use('Agg')
from matplotlib import pyplot as plt
import argparse
from astropy.io import ascii
import re
import datetime

def natural_sort(l):
    convert = lambda text: int(text) if text.isdigit() else text.lower()
    alphanum_key = lambda key: [ convert(c) for c in re.split('([0-9]+)', key) ] 
    return sorted(l, key = alphanum_key)

def addghost (inarray):        # deal with missing frequencies between subbands
    n = len(inarray)
    fdel = []
    for i in range(n):         # first delete if things do not exist
        if not os.path.isdir(inarray[i]):
            print '----->> %s does not exist as an MS'%inarray[i]
            fdel.append(i)
    inarray = np.delete(inarray,fdel)
    for i in range(n):         # make 2-d array of frequencies from chan x files
	spw_table = os.path.join( inarray[i], 'SPECTRAL_WINDOW' )
	## explicitly open and close the table
	with casatb.table(spw_table,readonly='True') as t:
	    newfreq = t.getcol('CHAN_FREQ')
	t.close()
        if newfreq.ndim == 2:
            newfreq = newfreq[0]
        try:
            freq = np.vstack((freq,newfreq))
        except:
            freq = np.copy(newfreq)
            fref,chwid = freq[0],freq[1]-freq[0]
            ch_sub = len(freq)

    rfreq=np.rint((freq-fref)/chwid)
    if rfreq.ndim == 1:
        rfreq = np.array([rfreq])    # only one SB, ensure a 2D array
    outarray = np.array([inarray[0]])
    for i in range(1,n):        # for each file, see how many ghosts go between
        nghost = int(np.rint((rfreq[i,0]-rfreq[i-1,-1]-1.)/ch_sub))
        for j in range(nghost):
            outarray=np.append(outarray, 'ghost')
        outarray=np.append(outarray,inarray[i])
    return outarray   

def combine_subbands (inarray, nameout, datacol, phasecenter, fstep, tstep, phscmd, filcmd):

    # get datacolumn
    in2array = addghost(inarray)
    if np.array_equal(inarray,in2array):
	ismissing = False
    else:
	ismissing = True
    with open('NDPPP_%s'%nameout.replace('MS','parset'),'w') as fo:
        fo.write('msin = [')
        for i in range(len(in2array)):
            fo.write('\'%s\''%in2array[i])
            fo.write(']' if i==len(in2array)-1 else ',')
        fo.write('\n')
        fo.write('msout = '+nameout+'\n')
        fo.write('msin.datacolumn = %s\n'%datacol)
        if ismissing:
            fo.write('msin.missingdata=True\n')
            fo.write('msin.orderms=False\n')
        fo.write('numthreads=8\n')
        fo.write('steps = [shift,avg,sadder,filter]\n')
        fo.write('shift.phasecenter = [%s]\n'%phasecenter)
        fo.write('shift.type = phaseshift\n')
        fo.write('avg.type = average\n')
        fo.write('avg.timestep = '+str(tstep)+'\n')
        fo.write('avg.freqstep = '+str(fstep)+'\n')
        fo.write('sadder.type = stationadder\n')
        fo.write("sadder.stations = %s\n"%phscmd)
        fo.write('filter.type = \'filter\'\n')
        fo.write("filter.baseline = %s\n"%filcmd)
        fo.write('filter.remove = True')
    fo.close()
    os.system('NDPPP NDPPP_%s'%nameout.replace('MS','parset'))  # run with NDPPP
    os.system('rm NDPPP_%s'%nameout.replace('MS','parset')) # remove the parset
    
def lotss2coords (lotssfile):

    a = ascii.read(lotssfile)
    coords=np.array([],dtype='S')
    for xx in range(len(a)):
	tmp = a[xx]
	## check if the source_id needs to be converted to a string
	src = tmp['Source_id']
	if type(src) != str:
	    src = 'S'+str(src)
	tmp_1 = ','.join([str(tmp['LOTSS_RA']),str(tmp['LOTSS_DEC']),src])
        coords=np.append(coords,tmp_1)
    return     coords


def parallel_function(f,ncpu):            # Scott Sievert parallelize function
    def easy_parallize(f, sequence):
        from multiprocessing import Pool
        ncores = int(ncpu)
        print 'Using',ncores,'cores'
        pool = Pool(processes=ncores) # depends on available cores
        result = pool.map(f, sequence) # for i in sequence: result[i] = f(i)
        cleaned = [x for x in result if not x is None] # getting results
        cleaned = np.asarray(cleaned)
        pool.close() # not optimal! but easy
        pool.join()
        return cleaned
    from functools import partial
    return partial(easy_parallize, f)

def source_thread (i):

    ## unpack the dictionary
    src = i['src']
    print 'PROCESSING SOURCE %s - combining subbands and shifting' % src
    inarray = i['inarray']
    datacol = i['datacol']
    freqstep = i['freqstep']
    timestep = i['timestep']
    phasecen = i['phasecen']    
    phaseupcmd = i['phaseup_cmd']
    filtercmd = i['filter_cmd']
    nameout = i['outname']
    combine_subbands(inarray,nameout,datacol,phasecen,freqstep,timestep,phaseupcmd,filtercmd)
    print 'PROCESSING SOURCE %s - finished' % src


def source (coords,ncpu):
    source_thread.parallel = parallel_function(source_thread,ncpu)
    parallel_result = source_thread.parallel(coords)

def main( ms_input, lotss_file, phaseup_cmd="{ST001:'CS*'}", filter_cmd='!CS*&*', ncpu=10, datacol='DATA', timestep=8, freqstep=8, nsbs=10 ):

    phaseup_cmd = str(phaseup_cmd)
    filter_cmd = str(filter_cmd)
    ncpu = int(ncpu)
    datacol = str(datacol)
    timestep = int(timestep)
    freqstep = int(freqstep)
    nsbs = int(nsbs)

    if type(ms_input) == str:
        mslist = ms_input.lstrip('[').rstrip(']').replace("'","").replace(" ","").split(',')
    else:
	mslist = ms_input
    mslist = natural_sort( mslist )

    ## housekeeping
    coords = lotss2coords( lotss_file )
    ## get the calibrator names
    cal_names = []
    for coord in coords:
	cal_names.append(coord.split(',')[2])

    ## check if you need to concat bands first
    if nsbs < len(mslist):
	## need to split into bands
<<<<<<< HEAD
	print('YOU HAVE CHOSEN POORLY')
=======
	nbands = np.ceil(np.float(len(mslist))/nsbs)
	for xx in np.arange(nbands):
	    if len(mslist) >= nsbs:
                bandlist = mslist[0:(nsbs)-1]
	        mslist = mslist[nsbs:-1]
	    else:
	    	bandlist = mslist

   	    global inarray
            inarray = bandlist
	    ## get obsid
	    tmp = bandlist[0].split('/')[-1]
            obsid = tmp.split('_')[0]
            coords = lotss2coords( lotss_file )
            tmp = []
            for coord in coords:
                coord_tmp = coord.split(',')
                phasecen = ','.join([coord_tmp[0]+'deg',coord_tmp[1]+'deg'])
                tmp.append(';'.join([datacol,str(freqstep),str(timestep),phasecen,phaseup_cmd,filter_cmd,coord_tmp[2]+'_'+obsid+'_phasecal_band'+str(xx)+'.MS']))
            coords = tmp
            starttime = datetime.datetime.now()
            source( coords, ncpu )
            endtime = datetime.datetime.now()
            timediff = endtime - starttime
            print( 'total time (sec): %s'%str( timediff.total_seconds() ) )
 
	## now combine the bands
        for cal_name in cal_names:
	    cal_bands = glob.glob(cal_name+'*phasecal_band*MS')
	    cal_bands = natural_sort(cal_bands)
	    cal_bands = addghost( cal_bands )
	    tmp = cal_bands[0].split('_')
	    nameout = '_'.join([tmp[0],tmp[1],tmp[2]])
	    nameout = nameout + '.MS'
	    parset_name = 'NDPPP_%s_total.parset'%cal_name
	    with open(parset_name,'w') as fo:  # write the parset file
                fo.write('msin = [')
                ss = ""
                for cal_band in cal_bands:
                    ss = ss + "'%s',"%cal_band
                ss = ss.rstrip(',')
                ss = ss + ']'
                fo.write(ss+'\n')
                fo.write('msout = '+nameout+'\n')
		fo.write('numthreads=3\n')
                fo.write('steps = []\n')
	    fo.close()
    	    os.system('NDPPP %s'%parset_name)  # run with NDPPP
            os.system('rm %s'%parset_name) # remove the parset
	    ## remove the intermediate bands
	    for cal_band in cal_bands:
	        os.system('rm -r %s'%cal_band )
>>>>>>> 5c39af83

    else:
	print('SUCCESSFULLY ENTERED ELSE STATEMENT')
	# define an empty dictionary
	cal_dict = {}
	# add the mslist
	cal_dict['inarray'] = mslist
        ## get obsid
        tmp = mslist[0].split('/')[-1]
        obsid = tmp.split('_')[0]
	cal_dict['obsid'] = obsid
        coords = lotss2coords( lotss_file )
	## add information like datacolumn, etc.
	cal_dict['datacol'] = datacol
	cal_dict['freqstep'] = str(freqstep)
	cal_dict['timestep'] = str(timestep)
	cal_dict['phaseup_cmd'] = phaseup_cmd
	cal_dict['filter_cmd'] = filter_cmd

        tmp = []
        for coord in coords:
	    # create a temporary dictionary
	    tmp_dict = cal_dict.copy()
	    coord_tmp = coord.split(',')
	    tmp_dict['src'] = coord_tmp[2]
            phasecen = ','.join([coord_tmp[0]+'deg',coord_tmp[1]+'deg'])
	    tmp_dict['phasecen'] = phasecen
	    tmp_dict['outname'] = coord_tmp[2]+'_'+obsid+'_phasecal.MS'
	    tmp.append(tmp_dict)
        coords = tmp
        #print( coords )
        starttime = datetime.datetime.now()
        source( coords, ncpu )
        endtime = datetime.datetime.now()
        timediff = endtime - starttime
        print( 'total time (sec): %s'%str( timediff.total_seconds() ) )



if __name__ == "__main__":

    parser = argparse.ArgumentParser(description='function to parallel process sources to search for the delay calibrator')
    parser.add_argument('MS_pattern',type=str, help='pattern to search for MS')
    parser.add_argument('lotss_file',type=str,help='catalogue to process')
    parser.add_argument('--phaseup_cmd',type=str,default="{ST001:'CS*'}")
    parser.add_argument('--filter_cmd',type=str,default='!CS*&*')
    parser.add_argument('--ncpu',type=int,help='number of CPUs',required=True)
    parser.add_argument('--datacol',type=str,help='datacolumn to use (default CORRECTED_DATA)',default='CORRECTED_DATA')
    parser.add_argument('--timestep',type=int,default=8)
    parser.add_argument('--freqstep',type=int,default=8)
    parser.add_argument('--nsbs',type=int,help='number of subbands to combine before combining all (default 10)',default=10)
    args = parser.parse_args()

    MS_input = glob.glob( args.MS_pattern )

    main( MS_input, args.lotss_file, phaseup_cmd=args.phaseup_cmd, filter_cmd=args.filter_cmd, ncpu=args.ncpu, datacol=args.datacol, timestep=args.timestep, freqstep=args.freqstep, nsbs=args.nsbs )<|MERGE_RESOLUTION|>--- conflicted
+++ resolved
@@ -165,63 +165,7 @@
     ## check if you need to concat bands first
     if nsbs < len(mslist):
 	## need to split into bands
-<<<<<<< HEAD
 	print('YOU HAVE CHOSEN POORLY')
-=======
-	nbands = np.ceil(np.float(len(mslist))/nsbs)
-	for xx in np.arange(nbands):
-	    if len(mslist) >= nsbs:
-                bandlist = mslist[0:(nsbs)-1]
-	        mslist = mslist[nsbs:-1]
-	    else:
-	    	bandlist = mslist
-
-   	    global inarray
-            inarray = bandlist
-	    ## get obsid
-	    tmp = bandlist[0].split('/')[-1]
-            obsid = tmp.split('_')[0]
-            coords = lotss2coords( lotss_file )
-            tmp = []
-            for coord in coords:
-                coord_tmp = coord.split(',')
-                phasecen = ','.join([coord_tmp[0]+'deg',coord_tmp[1]+'deg'])
-                tmp.append(';'.join([datacol,str(freqstep),str(timestep),phasecen,phaseup_cmd,filter_cmd,coord_tmp[2]+'_'+obsid+'_phasecal_band'+str(xx)+'.MS']))
-            coords = tmp
-            starttime = datetime.datetime.now()
-            source( coords, ncpu )
-            endtime = datetime.datetime.now()
-            timediff = endtime - starttime
-            print( 'total time (sec): %s'%str( timediff.total_seconds() ) )
- 
-	## now combine the bands
-        for cal_name in cal_names:
-	    cal_bands = glob.glob(cal_name+'*phasecal_band*MS')
-	    cal_bands = natural_sort(cal_bands)
-	    cal_bands = addghost( cal_bands )
-	    tmp = cal_bands[0].split('_')
-	    nameout = '_'.join([tmp[0],tmp[1],tmp[2]])
-	    nameout = nameout + '.MS'
-	    parset_name = 'NDPPP_%s_total.parset'%cal_name
-	    with open(parset_name,'w') as fo:  # write the parset file
-                fo.write('msin = [')
-                ss = ""
-                for cal_band in cal_bands:
-                    ss = ss + "'%s',"%cal_band
-                ss = ss.rstrip(',')
-                ss = ss + ']'
-                fo.write(ss+'\n')
-                fo.write('msout = '+nameout+'\n')
-		fo.write('numthreads=3\n')
-                fo.write('steps = []\n')
-	    fo.close()
-    	    os.system('NDPPP %s'%parset_name)  # run with NDPPP
-            os.system('rm %s'%parset_name) # remove the parset
-	    ## remove the intermediate bands
-	    for cal_band in cal_bands:
-	        os.system('rm -r %s'%cal_band )
->>>>>>> 5c39af83
-
     else:
 	print('SUCCESSFULLY ENTERED ELSE STATEMENT')
 	# define an empty dictionary
